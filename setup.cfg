--- conflicted
+++ resolved
@@ -3,28 +3,4 @@
 ignore = C408
 exclude =
     setup.py
-<<<<<<< HEAD
-    venvs/
-
-[egg_info]
-egg_base = .
-
-[tool:pytest]
-addopts = --cov=deal --cov-report=html --cov-report=term-missing:skip-covered --cov-fail-under=100
-
-# https://coverage.readthedocs.io/en/coverage-5.0.4/config.html
-[coverage:run]
-branch = True
-omit =
-    deal/linter/_template.py
-    deal/__main__.py
-    deal/linter/__main__.py
-
-[coverage:report]
-exclude_lines =
-    pragma: no cover
-    raise NotImplementedError
-    pass
-=======
-    venvs/
->>>>>>> fde11825
+    venvs/