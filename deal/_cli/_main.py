# built-in
from argparse import ArgumentParser
from types import MappingProxyType
from typing import Callable, Mapping, Sequence

# app
from ._lint import lint_command
from ._memtest import memtest_command
from ._stub import stub_command
from ._test import test_command
<<<<<<< HEAD
from ._memtest import memtest_command
from ._prove import prove_command
=======
>>>>>>> 9dff86e1


CommandsType = Mapping[str, Callable[[Sequence[str]], int]]
COMMANDS: CommandsType = MappingProxyType(dict(
    lint=lint_command,
    memtest=memtest_command,
    prove=prove_command,
    stub=stub_command,
    test=test_command,
))


def main(argv: Sequence[str], *, commands: CommandsType = COMMANDS) -> int:
    parser = ArgumentParser(prog='python3 -m deal')
    parser.add_argument('command', choices=sorted(commands))

    args, unknown_argv = parser.parse_known_args(argv)
    command = commands[args.command]
    return command(unknown_argv)<|MERGE_RESOLUTION|>--- conflicted
+++ resolved
@@ -6,13 +6,9 @@
 # app
 from ._lint import lint_command
 from ._memtest import memtest_command
+from ._prove import prove_command
 from ._stub import stub_command
 from ._test import test_command
-<<<<<<< HEAD
-from ._memtest import memtest_command
-from ._prove import prove_command
-=======
->>>>>>> 9dff86e1
 
 
 CommandsType = Mapping[str, Callable[[Sequence[str]], int]]
