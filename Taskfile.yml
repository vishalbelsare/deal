--- conflicted
+++ resolved
@@ -76,11 +76,6 @@
       - "{{.MYPY_ENV}}/bin/mypy --ignore-missing-imports --allow-redefinition deal/"
 
   pytest:run:
-<<<<<<< HEAD
-    # sources:
-    #   - deal/
-=======
->>>>>>> fde11825
     deps:
       - task: flit:install
         vars:
